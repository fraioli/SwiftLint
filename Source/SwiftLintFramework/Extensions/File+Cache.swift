--- conflicted
+++ resolved
@@ -67,13 +67,8 @@
 
 extension File {
 
-<<<<<<< HEAD
     fileprivate var cacheKey: String {
-        return path ?? "\(ObjectIdentifier(self).hashValue)"
-=======
-    private var cacheKey: String {
         return path ?? contents
->>>>>>> 8f2e240e
     }
 
     internal var sourcekitdFailed: Bool {
