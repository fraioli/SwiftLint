//
//  SwitchCaseOnNewlineRule.swift
//  SwiftLint
//
//  Created by Marcelo Fabri on 10/15/2016.
//  Copyright © 2016 Realm. All rights reserved.
//

import Foundation
import SourceKittenFramework

public struct SwitchCaseOnNewlineRule: ConfigurationProviderRule, Rule, OptInRule {
    public var configuration = SeverityConfiguration(.Warning)

    public init() { }

    public static let description = RuleDescription(
        identifier: "switch_case_on_newline",
        name: "Switch Case on Newline",
        description: "Cases inside a switch should always be on a newline",
        nonTriggeringExamples: [
            "case 1:\n return true",
            "default:\n return true",
            "case let value:\n return true",
            "/*case 1: */return true",
            "//case 1:\n return true",
            "let x = [caseKey: value]",
            "let x = [key: .default]",
            "if case let .someEnum(value) = aFunction([key: 2]) {",
            "guard case let .someEnum(value) = aFunction([key: 2]) {",
            "for case let .someEnum(value) = aFunction([key: 2]) {",
            "case .myCase: // error from network",
            "case let .myCase(value) where value > 10:\n return false",
            "enum Environment {\n case development\n}",
            "enum Environment {\n case development(url: URL)\n}",
            "enum Environment {\n case development(url: URL) // staging\n}"
        ],
        triggeringExamples: [
            "case 1: return true",
            "case let value: return true",
            "default: return true",
            "case \"a string\": return false",
            "case .myCase: return false // error from network",
            "case let .myCase(value) where value > 10: return false"
        ]
    )

    public func validateFile(_ file: File) -> [StyleViolation] {
        let pattern = "(case[^\n]*|default):[^\\S\n]*[^\n]"
        return file.rangesAndTokensMatching(pattern).filter { range, tokens in
            guard let firstToken = tokens.first, tokenIsKeyword(token: firstToken) else {
                return false
            }

            let tokenString = contentForToken(token: firstToken, file: file)
            guard ["case", "default"].contains(tokenString) else {
                return false
            }

            // check if the first token in the line is `case`
            let lineAndCharacter = file.contents.lineAndCharacter(forByteOffset: range.location)
            guard let (lineNumber, _) = lineAndCharacter else {
                return false
            }

            let line = file.lines[lineNumber - 1]
            let allLineTokens = file.syntaxMap.tokensIn(line.byteRange)
            let lineTokens = allLineTokens.filter(tokenIsKeyword)

            guard let firstLineToken = lineTokens.first else {
                return false
            }

            let firstTokenInLineString = contentForToken(token: firstLineToken, file: file)
            guard firstTokenInLineString == tokenString else {
                return false
            }

            return isViolation(lineTokens: allLineTokens, file: file, line: line)
        }.map {
            StyleViolation(ruleDescription: type(of: self).description,
                severity: self.configuration.severity,
                location: Location(file: file, characterOffset: $0.0.location))
        }
    }

    private func tokenIsKeyword(token: SyntaxToken) -> Bool {
        return SyntaxKind(rawValue: token.type) == .keyword
    }

    private func tokenIsComment(token: SyntaxToken) -> Bool {
        guard let kind = SyntaxKind(rawValue: token.type) else {
            return false
        }

        return SyntaxKind.commentKinds().contains(kind)
    }

    private func contentForToken(token: SyntaxToken, file: File) -> String {
        return contentForRange(start: token.offset, length: token.length, file: file)
    }

    private func contentForRange(start: Int, length: Int, file: File) -> String {
        return file.contents.substringWithByteRange(start: start, length: length) ?? ""
    }

    private func trailingComments(tokens: [SyntaxToken]) -> [SyntaxToken] {
        var lastWasComment = true
        return tokens.reversed().filter { token in
            let shouldRemove = lastWasComment && tokenIsComment(token: token)
            if !shouldRemove {
                lastWasComment = false
            }
            return shouldRemove
        }.reversed()
    }

    private func isViolation(lineTokens: [SyntaxToken], file: File, line: Line) -> Bool {
        let trailingCommentsTokens = trailingComments(tokens: lineTokens)

<<<<<<< HEAD
        guard let firstToken = lineTokens.first else {
            return false
        }

        if isEnumCase(file: file, token: firstToken) {
=======
        guard let firstToken = lineTokens.first where !isEnumCase(file, token: firstToken) else {
>>>>>>> 5473c69d
            return false
        }

        guard let firstComment = trailingCommentsTokens.first,
            let lastComment = trailingCommentsTokens.last else {
                return true
        }

        let commentsLength = (lastComment.offset + lastComment.length) - firstComment.offset
        let line = contentForRange(start: line.byteRange.location,
                                   length: line.byteRange.length - commentsLength, file: file)
        let cleaned = line.trimmingCharacters(in: .whitespaces)

        return !cleaned.hasSuffix(":")
    }

    private func isEnumCase(file: File, token: SyntaxToken) -> Bool {
        let kinds = file.structure.kindsFor(token.offset).flatMap {
            SwiftDeclarationKind(rawValue: $0.kind)
        }

        // it's a violation unless it's actually an enum case declaration
        return kinds.contains(.enumcase)
    }
}<|MERGE_RESOLUTION|>--- conflicted
+++ resolved
@@ -118,15 +118,7 @@
     private func isViolation(lineTokens: [SyntaxToken], file: File, line: Line) -> Bool {
         let trailingCommentsTokens = trailingComments(tokens: lineTokens)
 
-<<<<<<< HEAD
-        guard let firstToken = lineTokens.first else {
-            return false
-        }
-
-        if isEnumCase(file: file, token: firstToken) {
-=======
-        guard let firstToken = lineTokens.first where !isEnumCase(file, token: firstToken) else {
->>>>>>> 5473c69d
+        guard let firstToken = lineTokens.first, !isEnumCase(file, token: firstToken) else {
             return false
         }
 
@@ -143,7 +135,7 @@
         return !cleaned.hasSuffix(":")
     }
 
-    private func isEnumCase(file: File, token: SyntaxToken) -> Bool {
+    private func isEnumCase(_ file: File, token: SyntaxToken) -> Bool {
         let kinds = file.structure.kindsFor(token.offset).flatMap {
             SwiftDeclarationKind(rawValue: $0.kind)
         }
